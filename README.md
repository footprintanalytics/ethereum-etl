# Ethereum ETL

[![Join the chat at https://gitter.im/ethereum-eth](https://badges.gitter.im/ethereum-etl.svg)](https://gitter.im/ethereum-etl/Lobby?utm_source=badge&utm_medium=badge&utm_campaign=pr-badge&utm_content=badge)
[![Build Status](https://travis-ci.org/medvedev1088/ethereum-etl.png)](https://travis-ci.org/medvedev1088/ethereum-etl)

Export blocks and transactions:

```bash
> python export_blocks_and_transactions.py --start-block 0 --end-block 500000 \
--ipc-path ~/Library/Ethereum/geth.ipc --blocks-output blocks.csv --transactions-output transactions.csv
```

Export ERC20 transfers:

```bash
> python export_erc20_transfers.py --start-block 0 --end-block 500000 \
--ipc-path ~/Library/Ethereum/geth.ipc --output erc20_transfers.csv
```

Export receipts and logs (Follow [Command Reference](#command-reference)):

```bash
> python export_receipts_and_logs.py --tx-hashes tx_hashes.csv \
--ipc-path ~/Library/Ethereum/geth.ipc --receipts-output receipts.csv --logs-output logs.csv
```

Read this article https://medium.com/@medvedev1088/exporting-and-analyzing-ethereum-blockchain-f5353414a94e

## Table of Contents

- [Schema](#schema)
  - [blocks.csv](#blockscsv)
  - [transactions.csv](#transactionscsv)
  - [erc20_transfers.csv](#erc20_transferscsv)
  - [receipts.csv](#receiptscsv)
  - [logs.csv](#logscsv)
  - [contracts.csv](#contractscsv)
- [Exporting the Blockchain](#exporting-the-blockchain)
  - [Export in 2 Hours](#export-in-2-hours)
  - [Command Reference](#command-reference)
- [Querying in Amazon Athena](#querying-in-amazon-athena)
- [Querying in Google BigQuery](#querying-in-google-bigquery)
  - [Public Dataset](#public-dataset)


## Schema

### blocks.csv

Column                  | Type               | Description |
------------------------|--------------------|--------------
block_number            | bigint             | The block number |
block_hash              | hex_string         | Hash of the block |
block_parent_hash       | hex_string         | Hash of the parent block |
block_nonce             | hex_string         | Hash of the generated proof-of-work |
block_sha3_uncles       | hex_string         | SHA3 of the uncles data in the block |
block_logs_bloom        | hex_string         | The bloom filter for the logs of the block. null when its pending block |
block_transactions_root | hex_string         | The root of the transaction trie of the block |
block_state_root        | hex_string         | The root of the final state trie of the block |
block_miner             | address            | The address of the beneficiary to whom the mining rewards were given |
block_difficulty        | numeric            | Integer of the difficulty for this block |
block_total_difficulty  | numeric            | Integer of the total difficulty of the chain until this block |
block_size              | bigint             | The size of this block in bytes |
block_extra_data        | hex_string         | The extra data field of this block |
block_gas_limit         | bigint             | The maximum gas allowed in this block |
block_gas_used          | bigint             | The total used gas by all transactions in this block |
block_timestamp         | bigint             | The unix timestamp for when the block was collated |
block_transaction_count | bigint             | The number of transactions in the block |

### transactions.csv

Column              |    Type     | Description |
--------------------|-------------|--------------
tx_hash             | hex_string  | Hash of the transaction |
tx_nonce            | bigint      | The number of transactions made by the sender prior to this one |
tx_block_hash       | hex_string  | Hash of the block where this transaction was in. null when its pending |
tx_block_number     | bigint      | Block number where this transaction was in. null when its pending |
tx_index            | bigint      | Integer of the transactions index position in the block. null when its pending |
tx_from             | address     | Address of the sender |
tx_to               | address     | Address of the receiver. null when its a contract creation transaction |
tx_value            | numeric     | Value transferred in Wei |
tx_gas              | bigint      | Gas provided by the sender |
tx_gas_price        | bigint      | Gas price provided by the sender in Wei |
tx_input            | hex_string  | The data send along with the transaction |

### erc20_transfers.csv

Column              |    Type     | Description |
--------------------|-------------|--------------
erc20_token         | address     | ERC20 token address |
erc20_from          | address     | Address of the sender |
erc20_to            | address     | Address of the receiver |
erc20_value         | numeric     | Value transferred |
erc20_tx_hash       | hex_string  | Transaction hash |
erc20_log_index     | bigint      | Log index in the transaction receipt |
erc20_block_number  | bigint      | The block number |

### receipts.csv

Column                       |    Type     | Description |
-----------------------------|-------------|--------------
receipt_transaction_hash     | hex_string  | Hash of the transaction |
receipt_transaction_index    | bigint      | Integer of the transactions index position in the block |
receipt_block_hash           | hex_string  | Hash of the block where this transaction was in |
receipt_block_number         | bigint      | Block number where this transaction was in |
receipt_cumulative_gas_used  | bigint      | The total amount of gas used when this transaction was executed in the block |
receipt_gas_used             | bigint      | The amount of gas used by this specific transaction alone |
receipt_contract_address     | address     | The contract address created, if the transaction was a contract creation, otherwise null |
receipt_root                 | hex_string  | 32 bytes of post-transaction stateroot (pre Byzantium) |
receipt_status               | bigint      | Either 1 (success) or 0 (failure) |

### logs.csv

Column                       |    Type     | Description |
-----------------------------|-------------|--------------
log_index                    | bigint      | Integer of the log index position in the block. null when its pending log |
log_transaction_hash         | hex_string  | Hash of the transactions this log was created from. null when its pending log |
log_transaction_index        | bigint      | Integer of the transactions index position log was created from |
log_block_hash               | hex_string  | Hash of the block where this log was in. null when its pending |
log_block_number             | bigint      | The block number where this log was in |
log_address                  | address     | Address from which this log originated |
log_data                     | hex_string  | Contains one or more 32 Bytes non-indexed arguments of the log |
log_topics                   | string      | Pipe-separated (&#124; character) string of indexed log arguments (0 to 4 32-byte hex strings). (In solidity: The first topic is the hash of the signature of the event (e.g. Deposit(address,bytes32,uint256)), except you declared the event with the anonymous specifier.) |

### contracts.csv

Column                       |    Type     | Description |
-----------------------------|-------------|--------------
contract_address             | address     | Address of the contract |
contract_bytecode            | hex_string  | Bytecode of the contract |


Note: for the `address` type all hex characters are lower-cased.

## Exporting the Blockchain

1. Install python 3.5+ https://www.python.org/downloads/

1. Install geth https://github.com/ethereum/go-ethereum/wiki/Installing-Geth

1. Start geth.
Make sure it downloaded the blocks that you need by executing `eth.syncing` in the JS console.
<<<<<<< HEAD
You can export blocks below `currentBlock`, 
there is no need to wait until the full sync as the state is not needed (unless you also need contracts bytecode 
and token details).
=======
You can export blocks below `currentBlock`,
there is no need to wait until the full sync as the state is not needed.
>>>>>>> 76cc2d3b

1. Clone Ethereum ETL and install the dependencies:

    ```bash
    > git clone https://github.com/medvedev1088/ethereum-etl.git
    > cd ethereum-etl
    > pip install -r requirements.txt
    ```

1. Export all:

    ```bash
    > ./export_all.sh -h
    Usage: ./export_all.sh -s <start_block> -e <end_block> -b <batch_size> -i <ipc_path> [-o <output_dir>]
    > ./export_all.sh -s 0 -e 5499999 -b 100000 -i ~/Library/Ethereum/geth.ipc -o output
    ```

    The result will be in the `output` subdirectory, partitioned in Hive style:

    ```bash
    output/blocks/start_block=00000000/end_block=00099999/blocks_00000000_00099999.csv
    output/blocks/start_block=00100000/end_block=00199999/blocks_00100000_00199999.csv
    ...
    output/transactions/start_block=00000000/end_block=00099999/transactions_00000000_00099999.csv
    ...
    output/erc20_transfers/start_block=00000000/end_block=00099999/erc20_transfers_00000000_00099999.csv
    ...
    ```

Should work with geth and parity, on Linux, Mac, Windows.
Tested with Python 3.6, geth 1.8.7, Ubuntu 16.04.4

If you see weird behavior, e.g. wrong number of rows in the CSV files or corrupted files,
check this issue: https://github.com/medvedev1088/ethereum-etl/issues/28

#### Export in 2 Hours

You can use AWS Auto Scaling and Data Pipeline to reduce the exporting time to a few hours.
Read this article for details https://medium.com/@medvedev1088/how-to-export-the-entire-ethereum-blockchain-to-csv-in-2-hours-for-10-69fef511e9a2

#### Running in Windows

Additional steps:

1. Install Visual C++ Build Tools https://landinghub.visualstudio.com/visual-cpp-build-tools

1. Install Git Bash with  Git for Windows https://git-scm.com/download/win

1. Run in Git Bash:

    ```bash
    >  ./export_all.sh -s 0 -e 999999 -b 100000 -i '\\.\pipe\geth.ipc' -o output
    ```

#### Command Reference

##### export_blocks_and_transactions.py

```bash
> python export_blocks_and_transactions.py --start-block 0 --end-block 500000 \
--ipc-path ~/Library/Ethereum/geth.ipc --blocks-output blocks.csv --transactions-output transactions.csv
```

Omit `--blocks-output` or `--transactions-output` options if you want to export only transactions/blocks.

You can tune `--batch-size`, `--max-workers`, `--ipc-timeout` for performance.

Call `python export_blocks_and_transactions.py -h` for more details.

##### export_erc20_transfers.py

```bash
> python export_erc20_transfers.py --start-block 0 --end-block 500000 \
--ipc-path ~/Library/Ethereum/geth.ipc --batch-size 100 --output erc20_transfers.csv
```

Include `--tokens <token1> <token2>` to filter only certain tokens, e.g.

```bash
> python export_erc20_transfers.py --start-block 0 --end-block 500000 --ipc-path ~/Library/Ethereum/geth.ipc \
--output erc20_transfers.csv --tokens 0x86fa049857e0209aa7d9e616f7eb3b3b78ecfdb0 0x06012c8cf97bead5deae237070f9587f8e7a266d
```

You can tune `--batch-size`, `--max-workers`, `--ipc-timeout` for performance.

Call `python export_erc20_transfers.py -h` for more details.

##### export_receipts_and_logs.py

First extract transaction hashes from `transactions.csv`:

```bash
> python extract_csv_column.py --input transactions.csv --column tx_hash --output tx_hashes.csv
```

Then export receipts and logs:

```bash
> python export_receipts_and_logs.py --tx-hashes tx_hashes.csv \
--ipc-path ~/Library/Ethereum/geth.ipc --receipts-output receipts.csv --logs-output logs.csv
```

Omit `--receipts-output` or `--logs-output` options if you want to export only logs/receipts.

You can tune `--batch-size`, `--max-workers`, `--ipc-timeout` for performance.

Call `python export_receipts_and_logs.py -h` for more details.

Upvote this feature request https://github.com/ethereum/go-ethereum/issues/17044,
it will make receipts and logs export much faster.


#### Running Tests

```bash
> pytest -vv
```

## Querying in Amazon Athena

- Upload the files to S3:

```bash
> cd output
> aws s3 sync . s3://<your_bucket>/ethereumetl/export --region ap-southeast-1
```

- Sign in to Athena https://console.aws.amazon.com/athena/home

- Create a database:

```sql
CREATE DATABASE ethereumetl;
```

- Create the tables:
  - blocks: [schemas/aws/blocks.sql](schemas/aws/blocks.sql)
  - transactions: [schemas/aws/transactions.sql](schemas/aws/transactions.sql)
  - erc20_transfers: [schemas/aws/erc20_transfers.sql](schemas/aws/erc20_transfers.sql)

### Tables for Parquet Files

Read this article on how to convert CSVs to Parquet https://medium.com/@medvedev1088/converting-ethereum-etl-files-to-parquet-399e048ddd30

- Create the tables:
  - parquet_blocks: [schemas/aws/parquet/parquet_blocks.sql](schemas/aws/parquet/parquet_blocks.sql)
  - parquet_transactions: [schemas/aws/parquet/parquet_transactions.sql](schemas/aws/parquet/parquet_transactions.sql)
  - parquet_erc20_transfers: [schemas/aws/parquet/parquet_erc20_transfers.sql](schemas/aws/parquet/parquet_erc20_transfers.sql)

Note that DECIMAL type is limited to 38 digits in Hive https://cwiki.apache.org/confluence/display/Hive/LanguageManual+Types#LanguageManualTypes-decimal
so values greater than 38 decimals will be null.

## Querying in Google BigQuery

To upload CSVs to BigQuery:

- Install Google Cloud SDK https://cloud.google.com/sdk/docs/quickstart-debian-ubuntu

- Create a new Google Storage bucket https://console.cloud.google.com/storage/browser

- Upload the files:

```bash
> cd output
> gsutil -m rsync -r . gs://<your_bucket>/ethereumetl/export
```

- Sign in to BigQuery https://bigquery.cloud.google.com/

- Create a new dataset called `ethereum`

- Load the files from the bucket to BigQuery:

```bash
> cd ethereum-etl
> bq --location=US load --replace --source_format=CSV --skip_leading_rows=1 ethereum.blocks gs://<your_bucket>/ethereumetl/export/blocks/*.csv ./schemas/gcp/blocks.json
> bq --location=US load --replace --source_format=CSV --skip_leading_rows=1 ethereum.transactions gs://<your_bucket>/ethereumetl/export/transactions/*.csv ./schemas/gcp/transactions.json
> bq --location=US load --replace --source_format=CSV --skip_leading_rows=1 --max_bad_records=5000 ethereum.erc20_transfers gs://<your_bucket>/ethereumetl/export/erc20_transfers/*.csv ./schemas/gcp/erc20_transfers.json
> bq --location=US load --replace --source_format=CSV --skip_leading_rows=1 ethereum.receipts gs://<your_bucket>/ethereumetl/export/receipts/*.csv ./schemas/gcp/receipts.json
> bq --location=US load --replace --source_format=CSV --skip_leading_rows=1 ethereum.logs gs://<your_bucket>/ethereumetl/export/logs/*.csv ./schemas/gcp/logs.json
> bq --location=US load --replace --source_format=CSV --skip_leading_rows=1 ethereum.contracts gs://<your_bucket>/ethereumetl/export/contracts/*.csv ./schemas/gcp/contracts.json
```

Note that `--max_bad_records` is needed for erc20_transfers to avoid
'Error while reading data, error message: Could not parse '68032337690423899710659284523950357745' as numeric for field
erc20_value (position 3) starting at location 52895 numeric overflow'
for [ERC721](https://github.com/ethereum/EIPs/blob/master/EIPS/eip-721.md) transfers.

```bash
> bq mk --table --description "Exported using https://github.com/medvedev1088/ethereum-etl" --time_partitioning_field block_timestamp_partition ethereumetl:ethereum.transactions_join_receipts ./schemas/gcp/transactions_join_receipts.json
> SELECT_SQL=$(cat ./schemas/gcp/transactions_join_receipts.sql | tr '\n' ' ')
> bq --location=US query --replace --destination_table ethereumetl:ethereum.transactions_join_receipts --use_legacy_sql=false "$SELECT_SQL"
```

### Public Dataset

You can query the data that I exported in the public BigQuery dataset
https://medium.com/@medvedev1088/ethereum-blockchain-on-google-bigquery-283fb300f579

### TODOs

1. Unit tests
1. Rewrite export_all.sh in python
1. Add HTTPProvider
1. Error handling and logging

### SQL for Blockchain

I'm currently working on a SaaS solution for analysts and developers. The MVP will have the following:

- Web console for running SQLs based on Redash http://demo.redash.io/
- Built on top of AWS, cost efficient
- Can provide access to raw CSV data if needed
- Support for internal transactions in the future
- Support for API access in the future
- Support for Bitcoin and other blockchains in the future
- ERC20 token metrics in the future

Contact me if you would like to contribute evge.medvedev@gmail.com<|MERGE_RESOLUTION|>--- conflicted
+++ resolved
@@ -140,14 +140,11 @@
 
 1. Start geth.
 Make sure it downloaded the blocks that you need by executing `eth.syncing` in the JS console.
-<<<<<<< HEAD
 You can export blocks below `currentBlock`, 
 there is no need to wait until the full sync as the state is not needed (unless you also need contracts bytecode 
 and token details).
-=======
 You can export blocks below `currentBlock`,
 there is no need to wait until the full sync as the state is not needed.
->>>>>>> 76cc2d3b
 
 1. Clone Ethereum ETL and install the dependencies:
 
