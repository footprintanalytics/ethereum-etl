# Ethereum ETL

[![Join the chat at https://gitter.im/ethereum-eth](https://badges.gitter.im/ethereum-etl.svg)](https://gitter.im/ethereum-etl/Lobby?utm_source=badge&utm_medium=badge&utm_campaign=pr-badge&utm_content=badge)
[![Build Status](https://travis-ci.org/medvedev1088/ethereum-etl.png)](https://travis-ci.org/medvedev1088/ethereum-etl)

Export blocks and transactions:

```bash
> python export_blocks_and_transactions.py --start-block 0 --end-block 500000 \
--ipc-path ~/Library/Ethereum/geth.ipc --blocks-output blocks.csv --transactions-output transactions.csv
```

Export ERC20 transfers:

```bash
> python export_erc20_transfers.py --start-block 0 --end-block 500000 --ipc-path ~/Library/Ethereum/geth.ipc \
--output erc20_transfers.csv
```

Export ERC20 transfers, filtered by the list of tokens:

```bash
> python export_erc20_transfers.py --start-block 0 --end-block 500000 --ipc-path ~/Library/Ethereum/geth.ipc \
--output erc20_transfers.csv --tokens 0x86fa049857e0209aa7d9e616f7eb3b3b78ecfdb0 0x06012c8cf97bead5deae237070f9587f8e7a266d
```

Read this article https://medium.com/@medvedev1088/exporting-and-analyzing-ethereum-blockchain-f5353414a94e

## Table of Content

- [Schema](#schema)
- [Exporting the Blockchain](#exporting-the-blockchain)
<<<<<<< HEAD
  - [Command Reference](#command-reference)
- [Querying in AWS Athena](#querying-in-aws-athena)
- [Querying in GCP BigQuery](#querying-in-gcp-bigquery)
=======
- [Querying in Amazon Athena](#querying-in-amazon-athena)
- [Querying in Google BigQuery](#querying-in-google-bigquery)
>>>>>>> 170a4968


## Schema

`blocks.csv`

Column                  | Type               | Description |
------------------------|--------------------|--------------
block_number            | bigint             | The block number |
block_hash              | hex_string         | Hash of the block |
block_parent_hash       | hex_string         | Hash of the parent block |
block_nonce             | hex_string         | Hash of the generated proof-of-work |
block_sha3_uncles       | hex_string         | SHA3 of the uncles data in the block |
block_logs_bloom        | hex_string         | The bloom filter for the logs of the block. null when its pending block |
block_transactions_root | hex_string         | The root of the transaction trie of the block |
block_state_root        | hex_string         | The root of the final state trie of the block |
block_miner             | address            | The address of the beneficiary to whom the mining rewards were given |
block_difficulty        | numeric            | Integer of the difficulty for this block |
block_total_difficulty  | numeric            | Integer of the total difficulty of the chain until this block |
block_size              | bigint             | The size of this block in bytes |
block_extra_data        | hex_string         | The extra data field of this block |
block_gas_limit         | bigint             | The maximum gas allowed in this block |
block_gas_used          | bigint             | The total used gas by all transactions in this block |
block_timestamp         | bigint             | The unix timestamp for when the block was collated |
block_transaction_count | bigint             | The number of transactions in the block |

`transactions.csv`

Column              |    Type     | Description |
--------------------|-------------|--------------
tx_hash             | hex_string  | Hash of the transaction |
tx_nonce            | bigint      | The number of transactions made by the sender prior to this one |
tx_block_hash       | hex_string  | Hash of the block where this transaction was in. null when its pending |
tx_block_number     | bigint      | Block number where this transaction was in. null when its pending |
tx_index            | bigint      | Integer of the transactions index position in the block. null when its pending |
tx_from             | address     | Address of the sender |
tx_to               | address     | Address of the receiver. null when its a contract creation transaction |
tx_value            | numeric     | Value transferred in Wei |
tx_gas              | bigint      | Gas provided by the sender |
tx_gas_price        | bigint      | Gas price provided by the sender in Wei |
tx_input            | hex_string  | The data send along with the transaction |

`erc20_transfers.csv`

Column              |    Type     | Description |
--------------------|-------------|--------------
erc20_token         | address     | ERC20 token address |
erc20_from          | address     | Address of the sender |
erc20_to            | address     | Address of the receiver |
erc20_value         | numeric     | Value transferred |
erc20_tx_hash       | hex_string  | Transaction hash |
erc20_log_index     | bigint      | Log index in the transaction receipt |
erc20_block_number  | bigint      | The block number |

`receipts.csv`

Column                       |    Type     | Description |
-----------------------------|-------------|--------------
receipt_transaction_hash     | hex_string  | Hash of the transaction |
receipt_transaction_index    | bigint      | Integer of the transactions index position in the block |
receipt_block_hash           | hex_string  | Hash of the block where this transaction was in |
receipt_block_number         | bigint      | Block number where this transaction was in |
receipt_cumulative_gas_used  | bigint      | The total amount of gas used when this transaction was executed in the block |
receipt_gas_used             | bigint      | The amount of gas used by this specific transaction alone |
receipt_contract_address     | address     | The contract address created, if the transaction was a contract creation, otherwise null |
receipt_root                 | hex_string  | 32 bytes of post-transaction stateroot (pre Byzantium) |
receipt_status               | bigint      | Either 1 (success) or 0 (failure) |

`logs.csv`

Column                       |    Type     | Description |
-----------------------------|-------------|--------------
log_index                    | bigint      | Integer of the log index position in the block. null when its pending log |
log_transaction_hash         | hex_string  | Hash of the transactions this log was created from. null when its pending log |
log_transaction_index        | bigint      | Integer of the transactions index position log was created from |
log_block_hash               | hex_string  | Hash of the block where this log was in. null when its pending |
log_block_number             | bigint      | The block number where this log was in |
log_address                  | address     | Address from which this log originated |
log_data                     | hex_string  | Contains one or more 32 Bytes non-indexed arguments of the log |
log_topics                   | string      | Pipe-separated (&#124; character) string of indexed log arguments (0 to 4 32-byte hex strings). (In solidity: The first topic is the hash of the signature of the event (e.g. Deposit(address,bytes32,uint256)), except you declared the event with the anonymous specifier.) |


Note: for the `address` type all hex characters are lower-cased.

## Exporting the Blockchain

1. Install python 3.5+ https://www.python.org/downloads/

1. Install geth https://github.com/ethereum/go-ethereum/wiki/Installing-Geth

1. Start geth. 
Make sure it downloaded the blocks that you need by executing `eth.synching` in the JS console.
You can export blocks below `currentBlock`, 
there is no need to wait until the full sync as the state is not needed.

1. Clone Ethereum ETL and install the dependencies:

    ```bash
    > git clone https://github.com/medvedev1088/ethereum-etl.git
    > cd ethereum-etl
    > pip install -r requirements.txt
    ```

1. Export all:

    ```bash
    > ./export_all.sh -h
    Usage: ./export_all.sh -s <start_block> -e <end_block> -b <batch_size> -i <ipc_path> [-o <output_dir>]
    > ./export_all.sh -s 0 -e 5499999 -b 100000 -i ~/Library/Ethereum/geth.ipc -o output 
    ```
    
    The result will be in the `output` subdirectory, partitioned in Hive style:
   
    ```bash
    output/blocks/start_block=00000000/end_block=00099999/blocks_00000000_00099999.csv
    output/blocks/start_block=00100000/end_block=00199999/blocks_00100000_00199999.csv
    ...
    output/transactions/start_block=00000000/end_block=00099999/transactions_00000000_00099999.csv
    ...
    output/erc20_transfers/start_block=00000000/end_block=00099999/erc20_transfers_00000000_00099999.csv
    ...
    ```

Should work with geth and parity, on Linux, Mac, Windows. 
Tested with Python 3.6, geth 1.8.7, Ubuntu 16.04.4

If you see weird behaviour, e.g. wrong number of rows in the CSV files or corrupted files, 
check this issue: https://github.com/medvedev1088/ethereum-etl/issues/28

#### Reducing the Exporting Time

Read this article https://medium.com/@medvedev1088/how-to-export-the-entire-ethereum-blockchain-to-csv-in-2-hours-for-10-69fef511e9a2

#### Windows

Additional steps:

1. Install Visual C++ Build Tools https://landinghub.visualstudio.com/visual-cpp-build-tools

1. Install Git Bash with  Git for Windows https://git-scm.com/download/win

1. Run in Git Bash:

    ```bash
    >  ./export_all.sh -s 0 -e 999999 -b 100000 -i '\\.\pipe\geth.ipc' -o output 
    ```

#### Command Reference

##### export_blocks_and_transactions.py

```bash
> python export_blocks_and_transactions.py --start-block 0 --end-block 500000 \
--ipc-path ~/Library/Ethereum/geth.ipc --blocks-output blocks.csv --transactions-output transactions.csv
```

Omit `--blocks-output` or `--transactions-output` options if you want to export only transactions/blocks.

You can tune `--batch-size`, `--max-workers`, `--ipc-timeout` for performance.

Call `python export_blocks_and_transactions.py -h` for more details. 

##### export_erc20_transfers.py

```bash
> python export_erc20_transfers.py --start-block 0 --end-block 500000 \
--ipc-path ~/Library/Ethereum/geth.ipc --batch-size 100 --output erc20_transfers.csv
```

Include `--tokens <token1> <token2>` to filter only certain tokens, e.g.

```bash
> python export_erc20_transfers.py --start-block 0 --end-block 500000 --ipc-path ~/Library/Ethereum/geth.ipc \
--output erc20_transfers.csv --tokens 0x86fa049857e0209aa7d9e616f7eb3b3b78ecfdb0 0x06012c8cf97bead5deae237070f9587f8e7a266d
```

You can tune `--batch-size`, `--max-workers`, `--ipc-timeout` for performance.

Call `python export_erc20_transfers.py -h` for more details. 

##### export_receipts_and_logs.py

First extract transaction hashes from `transactions.csv`:

```bash
> python extract_csv_column.py --input transactions.csv --column tx_hash --output tx_hashes.csv
```

Then export receipts and logs:

```bash
> python export_receipts_and_logs.py --tx-hashes tx_hashes.csv \
--ipc-path ~/Library/Ethereum/geth.ipc --receipts-output receipts.csv --logs-output logs.csv
```

Omit `--receipts-output` or `--logs-output` options if you want to export only logs/receipts.

You can tune `--batch-size`, `--max-workers`, `--ipc-timeout` for performance.

Call `python export_receipts_and_logs.py -h` for more details. 

Upvote this feature request https://github.com/ethereum/go-ethereum/issues/17044, 
it will make receipts and logs export much faster.


#### Running Tests

```bash
> pytest -vv
```

## Querying in Amazon Athena

- Upload the files to S3:

```bash
> cd output
> aws s3 sync . s3://<your_bucket>/ethereumetl/export --region ap-southeast-1
```

- Sign in to Athena https://console.aws.amazon.com/athena/home

- Create a database:

```sql
CREATE DATABASE ethereumetl;
```

- Create the tables:
  - blocks: [schemas/aws/blocks.sql](schemas/aws/blocks.sql)
  - transactions: [schemas/aws/transactions.sql](schemas/aws/transactions.sql)
  - erc20_transfers: [schemas/aws/erc20_transfers.sql](schemas/aws/erc20_transfers.sql)

### Tables for Parquet Files

Read this article on how to convert CSVs to Parquet https://medium.com/@medvedev1088/converting-ethereum-etl-files-to-parquet-399e048ddd30

- Create the tables:
  - parquet_blocks: [schemas/aws/parquet/parquet_blocks.sql](schemas/aws/parquet/parquet_blocks.sql)
  - parquet_transactions: [schemas/aws/parquet/parquet_transactions.sql](schemas/aws/parquet/parquet_transactions.sql)
  - parquet_erc20_transfers: [schemas/aws/parquet/parquet_erc20_transfers.sql](schemas/aws/parquet/parquet_erc20_transfers.sql)

Note that DECIMAL type is limited to 38 digits in Hive https://cwiki.apache.org/confluence/display/Hive/LanguageManual+Types#LanguageManualTypes-decimal
so values greater than 38 decimals will be null.

## Querying in Google BigQuery

You can query the data that I exported in the public BigQuery dataset
https://medium.com/@medvedev1088/ethereum-blockchain-on-google-bigquery-283fb300f579

To upload CSVs to BigQuery:

- Install Google Cloud SDK https://cloud.google.com/sdk/docs/quickstart-debian-ubuntu

- Create a new Google Storage bucket https://console.cloud.google.com/storage/browser

- Upload the files:

```bash
> cd output
> gsutil -m rsync -r . gs://<your_bucket>/ethereumetl/export
```

- Sign in to BigQuery https://bigquery.cloud.google.com/ 

- Create a new dataset called `ethereum`

- Load the files from the bucket to BigQuery:

```bash
> cd ethereum-etl
> bq --location=asia-northeast1 load --source_format=CSV --skip_leading_rows=1 ethereum.blocks gs://<your_bucket>/ethereumetl/export/blocks/*.csv ./schemas/gcp/blocks.json
> bq --location=asia-northeast1 load --source_format=CSV --skip_leading_rows=1 ethereum.transactions gs://<your_bucket>/ethereumetl/export/transactions/*.csv ./schemas/gcp/transactions.json
> bq --location=asia-northeast1 load --source_format=CSV --skip_leading_rows=1 --max_bad_records=5000 ethereum.erc20_transfers gs://<your_bucket>/ethereumetl/export/erc20_transfers/*.csv ./schemas/gcp/erc20_transfers.json
> bq --location=asia-northeast1 load --source_format=CSV --skip_leading_rows=1 ethereum.receipts gs://<your_bucket>/ethereumetl/export/receipts/*.csv ./schemas/gcp/receipts.json
> bq --location=asia-northeast1 load --source_format=CSV --skip_leading_rows=1 ethereum.logs gs://<your_bucket>/ethereumetl/export/logs/*.csv ./schemas/gcp/logs.json
```

Note that `--max_bad_records` is needed for erc20_transfers to avoid 
'Error while reading data, error message: Could not parse '68032337690423899710659284523950357745' as numeric for field
erc20_value (position 3) starting at location 52895 numeric overflow' 
for [ERC721](https://github.com/ethereum/EIPs/blob/master/EIPS/eip-721.md) transfers.

### TODOs

1. Unit tests
1. Rewrite export_all.sh in python
1. Add HTTPProvider
1. Error handling and logging

### SQL for Blockchain

I'm currently working on a SaaS solution for analysts and developers. The MVP will have the following:

- Web console for running SQLs based on Redash http://demo.redash.io/
- Built on top of AWS, cost efficient
- Can provide access to raw CSV data if needed
- Support for internal transactions in the future
- Support for API access in the future
- Support for Bitcoin and other blockchains in the future
- ERC20 token metrics in the future

Contact me if you would like to contribute evge.medvedev@gmail.com<|MERGE_RESOLUTION|>--- conflicted
+++ resolved
@@ -30,14 +30,9 @@
 
 - [Schema](#schema)
 - [Exporting the Blockchain](#exporting-the-blockchain)
-<<<<<<< HEAD
   - [Command Reference](#command-reference)
-- [Querying in AWS Athena](#querying-in-aws-athena)
-- [Querying in GCP BigQuery](#querying-in-gcp-bigquery)
-=======
 - [Querying in Amazon Athena](#querying-in-amazon-athena)
 - [Querying in Google BigQuery](#querying-in-google-bigquery)
->>>>>>> 170a4968
 
 
 ## Schema
