import os

from setuptools import find_packages, setup


def read(fname):
    return open(os.path.join(os.path.dirname(__file__), fname)).read()


long_description = read('README.md') if os.path.isfile("README.md") else ""

setup(
    name='ethereum-etl',
    version='1.10.1',
    author='Evgeny Medvedev',
    author_email='evge.medvedev@gmail.com',
    description='Tools for exporting Ethereum blockchain data to CSV or JSON',
    long_description=long_description,
    long_description_content_type='text/markdown',
    url='https://github.com/blockchain-etl/ethereum-etl',
    packages=find_packages(exclude=['schemas', 'tests']),
    classifiers=[
        'Development Status :: 5 - Production/Stable',
        'Intended Audience :: Developers',
        'License :: OSI Approved :: MIT License',
        'Programming Language :: Python :: 3',
        'Programming Language :: Python :: 3.6',
        'Programming Language :: Python :: 3.7',
        'Programming Language :: Python :: 3.8',
        'Programming Language :: Python :: 3.9'
    ],
    keywords='ethereum',
    python_requires='>=3.6,<4',
    install_requires=[
        'web3==4.7.2',
        'eth-utils==1.10.0',
        'eth-abi==1.3.0',
        # TODO: This has to be removed when "ModuleNotFoundError: No module named 'eth_utils.toolz'" is fixed at eth-abi
        'python-dateutil>=2.8.0,<3',
        'click==7.1.2',
        'ethereum-dasm==0.1.4',
        'base58',
        'requests'
    ],
    extras_require={
        'streaming': [
            'timeout-decorator==0.4.1',
            'google-cloud-pubsub==2.1.0',
            'google-cloud-storage==1.33.0',
<<<<<<< HEAD
            'sqlalchemy==1.4',
=======
            'kafka-python==2.0.2',
            'sqlalchemy==1.3.13',
>>>>>>> c135afc4
            'pg8000==1.13.2',
            # This library is a dependency for google-cloud-pubsub, starting from 0.3.22 it requires Rust,
            # that's why  we lock the version here
            'libcst==0.3.21'
        ],
        'dev': [
            'pytest~=4.3.0'
        ]
    },
    entry_points={
        'console_scripts': [
            'ethereumetl=ethereumetl.cli:cli',
        ],
    },
    project_urls={
        'Bug Reports': 'https://github.com/blockchain-etl/ethereum-etl/issues',
        'Chat': 'https://gitter.im/ethereum-etl/Lobby',
        'Source': 'https://github.com/blockchain-etl/ethereum-etl',
    },
)<|MERGE_RESOLUTION|>--- conflicted
+++ resolved
@@ -47,12 +47,8 @@
             'timeout-decorator==0.4.1',
             'google-cloud-pubsub==2.1.0',
             'google-cloud-storage==1.33.0',
-<<<<<<< HEAD
+            'kafka-python==2.0.2',
             'sqlalchemy==1.4',
-=======
-            'kafka-python==2.0.2',
-            'sqlalchemy==1.3.13',
->>>>>>> c135afc4
             'pg8000==1.13.2',
             # This library is a dependency for google-cloud-pubsub, starting from 0.3.22 it requires Rust,
             # that's why  we lock the version here
