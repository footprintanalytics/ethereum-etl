--- conflicted
+++ resolved
@@ -37,13 +37,8 @@
         'eth-utils==1.10.0',
         'eth-abi==1.3.0',
         # TODO: This has to be removed when "ModuleNotFoundError: No module named 'eth_utils.toolz'" is fixed at eth-abi
-<<<<<<< HEAD
         'python-dateutil==2.8.0',
-        'click==7.0',
-=======
-        'python-dateutil==2.7.0',
         'click==7.1.2',
->>>>>>> 45c3baff
         'ethereum-dasm==0.1.4',
         'base58',
         'requests',
