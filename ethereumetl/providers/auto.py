# MIT License
#
# Copyright (c) 2018 Evgeny Medvedev, evge.medvedev@gmail.com
#
# Permission is hereby granted, free of charge, to any person obtaining a copy
# of this software and associated documentation files (the "Software"), to deal
# in the Software without restriction, including without limitation the rights
# to use, copy, modify, merge, publish, distribute, sublicense, and/or sell
# copies of the Software, and to permit persons to whom the Software is
# furnished to do so, subject to the following conditions:
#
# The above copyright notice and this permission notice shall be included in all
# copies or substantial portions of the Software.
#
# THE SOFTWARE IS PROVIDED "AS IS", WITHOUT WARRANTY OF ANY KIND, EXPRESS OR
# IMPLIED, INCLUDING BUT NOT LIMITED TO THE WARRANTIES OF MERCHANTABILITY,
# FITNESS FOR A PARTICULAR PURPOSE AND NONINFRINGEMENT. IN NO EVENT SHALL THE
# AUTHORS OR COPYRIGHT HOLDERS BE LIABLE FOR ANY CLAIM, DAMAGES OR OTHER
# LIABILITY, WHETHER IN AN ACTION OF CONTRACT, TORT OR OTHERWISE, ARISING FROM,
# OUT OF OR IN CONNECTION WITH THE SOFTWARE OR THE USE OR OTHER DEALINGS IN THE
# SOFTWARE.


from urllib.parse import urlparse

from web3 import IPCProvider, HTTPProvider

from ethereumetl.providers.ipc import BatchIPCProvider
from ethereumetl.providers.rpc import BatchHTTPProvider

DEFAULT_IPC_TIMEOUT = 60
DEFAULT_HTTP_REQUEST_KWARGS = {'timeout': 60}


def get_provider_from_uri(uri_string, batch=False):
    uri = urlparse(uri_string)
    if uri.scheme == 'file':
        if batch:
            return BatchIPCProvider(uri.path, timeout=DEFAULT_IPC_TIMEOUT)
        else:
            return IPCProvider(uri.path, timeout=DEFAULT_IPC_TIMEOUT)
    elif uri.scheme == 'http' or uri.scheme == 'https':
        if batch:
            return BatchHTTPProvider(uri_string, DEFAULT_HTTP_REQUEST_KWARGS)
        else:
            return HTTPProvider(uri_string, request_kwargs=DEFAULT_HTTP_REQUEST_KWARGS)
    else:
        raise ValueError('Unknown uri scheme {}'.format(uri_string))
<<<<<<< HEAD


def get_batch_provider_from_uri(uri_string):
    uri = urlparse(uri_string)
    if uri.scheme == 'file':
        return BatchIPCProvider(uri.path, timeout=DEFAULT_IPC_TIMEOUT)
    elif uri.scheme == 'http' or uri.scheme == 'https':
        return BatchHTTPProvider(uri_string, request_kwargs=DEFAULT_HTTP_REQUEST_KWARGS)
    else:
        raise ValueError('Unknown uri scheme {}'.format(uri_string))
=======
>>>>>>> fdd5aa49
<|MERGE_RESOLUTION|>--- conflicted
+++ resolved
@@ -46,16 +46,3 @@
             return HTTPProvider(uri_string, request_kwargs=DEFAULT_HTTP_REQUEST_KWARGS)
     else:
         raise ValueError('Unknown uri scheme {}'.format(uri_string))
-<<<<<<< HEAD
-
-
-def get_batch_provider_from_uri(uri_string):
-    uri = urlparse(uri_string)
-    if uri.scheme == 'file':
-        return BatchIPCProvider(uri.path, timeout=DEFAULT_IPC_TIMEOUT)
-    elif uri.scheme == 'http' or uri.scheme == 'https':
-        return BatchHTTPProvider(uri_string, request_kwargs=DEFAULT_HTTP_REQUEST_KWARGS)
-    else:
-        raise ValueError('Unknown uri scheme {}'.format(uri_string))
-=======
->>>>>>> fdd5aa49
