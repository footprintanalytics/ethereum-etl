# MIT License
#
# Copyright (c) 2018 Evgeny Medvedev, evge.medvedev@gmail.com
#
# Permission is hereby granted, free of charge, to any person obtaining a copy
# of this software and associated documentation files (the "Software"), to deal
# in the Software without restriction, including without limitation the rights
# to use, copy, modify, merge, publish, distribute, sublicense, and/or sell
# copies of the Software, and to permit persons to whom the Software is
# furnished to do so, subject to the following conditions:
#
# The above copyright notice and this permission notice shall be included in all
# copies or substantial portions of the Software.
#
# THE SOFTWARE IS PROVIDED "AS IS", WITHOUT WARRANTY OF ANY KIND, EXPRESS OR
# IMPLIED, INCLUDING BUT NOT LIMITED TO THE WARRANTIES OF MERCHANTABILITY,
# FITNESS FOR A PARTICULAR PURPOSE AND NONINFRINGEMENT. IN NO EVENT SHALL THE
# AUTHORS OR COPYRIGHT HOLDERS BE LIABLE FOR ANY CLAIM, DAMAGES OR OTHER
# LIABILITY, WHETHER IN AN ACTION OF CONTRACT, TORT OR OTHERWISE, ARISING FROM,
# OUT OF OR IN CONNECTION WITH THE SOFTWARE OR THE USE OR OTHER DEALINGS IN THE
# SOFTWARE.
import logging
import random

import click
from blockchainetl.streaming.streaming_utils import configure_signals, configure_logging
from ethereumetl.enumeration.entity_type import EntityType

from ethereumetl.providers.auto import get_provider_from_uri
from ethereumetl.streaming.item_exporter_creator import create_item_exporters
from ethereumetl.thread_local_proxy import ThreadLocalProxy


@click.command(context_settings=dict(help_option_names=['-h', '--help']))
@click.option('-l', '--last-synced-block-file', default='last_synced_block.txt', show_default=True, type=str, help='')
@click.option('--lag', default=0, show_default=True, type=int, help='The number of blocks to lag behind the network.')
@click.option('-p', '--provider-uri', default='https://mainnet.infura.io', show_default=True, type=str,
              help='The URI of the web3 provider e.g. '
                   'file://$HOME/Library/Ethereum/geth.ipc or https://mainnet.infura.io')
@click.option('-o', '--output', type=str,
              help='Either Google PubSub topic path e.g. projects/your-project/topics/crypto_ethereum; '
                   'or Postgres connection url e.g. postgresql+pg8000://postgres:admin@127.0.0.1:5432/ethereum. '
                   'If not specified will print to console')
@click.option('-s', '--start-block', default=None, show_default=True, type=int, help='Start block')
@click.option('-e', '--entity-types', default=','.join(EntityType.ALL_FOR_INFURA), show_default=True, type=str,
              help='The list of entity types to export.')
@click.option('--period-seconds', default=10, show_default=True, type=int, help='How many seconds to sleep between syncs')
@click.option('-b', '--batch-size', default=10, show_default=True, type=int, help='How many blocks to batch in single request')
@click.option('-B', '--block-batch-size', default=1, show_default=True, type=int, help='How many blocks to batch in single sync round')
@click.option('-w', '--max-workers', default=5, show_default=True, type=int, help='The number of workers')
@click.option('--log-file', default=None, show_default=True, type=str, help='Log file')
@click.option('--pid-file', default=None, show_default=True, type=str, help='pid file')
@click.option('--connection-url', default=None, show_default=True, type=str, help='Connection url for file, required for kafka')
def stream(last_synced_block_file, lag, provider_uri, output, start_block, entity_types,
           period_seconds=10, batch_size=2, block_batch_size=10, max_workers=5, log_file=None, pid_file=None,
           connection_url=None):
    """Streams all data types to console or Google Pub/Sub."""
    configure_logging(log_file)
    configure_signals()
    entity_types = parse_entity_types(entity_types)
    validate_entity_types(entity_types, output)

    from ethereumetl.streaming.item_exporter_creator import create_item_exporter
    from ethereumetl.streaming.eth_streamer_adapter import EthStreamerAdapter
    from blockchainetl.streaming.streamer import Streamer

    # TODO: Implement fallback mechanism for provider uris instead of picking randomly
    provider_uri = pick_random_provider_uri(provider_uri)
    logging.info('Using ' + provider_uri)

    streamer_adapter = EthStreamerAdapter(
        batch_web3_provider=ThreadLocalProxy(lambda: get_provider_from_uri(provider_uri, batch=True)),
<<<<<<< HEAD
        item_exporter=create_item_exporter(output, connection_url),
=======
        item_exporter=create_item_exporters(output),
>>>>>>> a2b67816
        batch_size=batch_size,
        max_workers=max_workers,
        entity_types=entity_types
    )
    streamer = Streamer(
        blockchain_streamer_adapter=streamer_adapter,
        last_synced_block_file=last_synced_block_file,
        lag=lag,
        start_block=start_block,
        period_seconds=period_seconds,
        block_batch_size=block_batch_size,
        pid_file=pid_file
    )
    streamer.stream()


def parse_entity_types(entity_types):
    entity_types = [c.strip() for c in entity_types.split(',')]

    # validate passed types
    for entity_type in entity_types:
        if entity_type not in EntityType.ALL_FOR_STREAMING:
            raise click.BadOptionUsage(
                '--entity-type', '{} is not an available entity type. Supply a comma separated list of types from {}'
                    .format(entity_type, ','.join(EntityType.ALL_FOR_STREAMING)))

    return entity_types


def validate_entity_types(entity_types, output):
    if output is not None and 'postgres' in output \
            and (EntityType.CONTRACT in entity_types or EntityType.TOKEN in entity_types):
        raise ValueError('contract and token are not yet supported entity types for postgres item exporter.')


def pick_random_provider_uri(provider_uri):
    provider_uris = [uri.strip() for uri in provider_uri.split(',')]
    return random.choice(provider_uris)<|MERGE_RESOLUTION|>--- conflicted
+++ resolved
@@ -70,11 +70,7 @@
 
     streamer_adapter = EthStreamerAdapter(
         batch_web3_provider=ThreadLocalProxy(lambda: get_provider_from_uri(provider_uri, batch=True)),
-<<<<<<< HEAD
         item_exporter=create_item_exporter(output, connection_url),
-=======
-        item_exporter=create_item_exporters(output),
->>>>>>> a2b67816
         batch_size=batch_size,
         max_workers=max_workers,
         entity_types=entity_types
