# MIT License
#
# Copyright (c) 2018 Evgeny Medvedev, evge.medvedev@gmail.com
#
# Permission is hereby granted, free of charge, to any person obtaining a copy
# of this software and associated documentation files (the "Software"), to deal
# in the Software without restriction, including without limitation the rights
# to use, copy, modify, merge, publish, distribute, sublicense, and/or sell
# copies of the Software, and to permit persons to whom the Software is
# furnished to do so, subject to the following conditions:
#
# The above copyright notice and this permission notice shall be included in all
# copies or substantial portions of the Software.
#
# THE SOFTWARE IS PROVIDED "AS IS", WITHOUT WARRANTY OF ANY KIND, EXPRESS OR
# IMPLIED, INCLUDING BUT NOT LIMITED TO THE WARRANTIES OF MERCHANTABILITY,
# FITNESS FOR A PARTICULAR PURPOSE AND NONINFRINGEMENT. IN NO EVENT SHALL THE
# AUTHORS OR COPYRIGHT HOLDERS BE LIABLE FOR ANY CLAIM, DAMAGES OR OTHER
# LIABILITY, WHETHER IN AN ACTION OF CONTRACT, TORT OR OTHERWISE, ARISING FROM,
# OUT OF OR IN CONNECTION WITH THE SOFTWARE OR THE USE OR OTHER DEALINGS IN THE
# SOFTWARE.


import json

from ethereumetl.executors.batch_work_executor import BatchWorkExecutor
from ethereumetl.jobs.base_job import BaseJob
from ethereumetl.json_rpc_requests import generate_get_block_by_number_json_rpc
from ethereumetl.mappers.block_mapper import EthBlockMapper
from ethereumetl.mappers.transaction_mapper import EthTransactionMapper
from ethereumetl.utils import rpc_response_batch_to_results, validate_range


# Exports blocks and transactions
class ExportBlocksJob(BaseJob):
    def __init__(
            self,
            start_block,
            end_block,
            batch_size,
            batch_web3_provider,
            max_workers,
            item_exporter,
            export_blocks=True,
            export_transactions=True):
<<<<<<< HEAD
        super().__init__(start_block, end_block, batch_size, max_workers)
        self.batch_web3_provider = batch_web3_provider
=======
        validate_range(start_block, end_block)
        self.start_block = start_block
        self.end_block = end_block

        self.ipc_wrapper = ipc_wrapper
>>>>>>> b941e8a9

        self.batch_work_executor = BatchWorkExecutor(batch_size, max_workers)
        self.item_exporter = item_exporter

        self.export_blocks = export_blocks
        self.export_transactions = export_transactions
        if not self.export_blocks and not self.export_transactions:
            raise ValueError('At least one of export_blocks or export_transactions must be True')

        self.block_mapper = EthBlockMapper()
        self.transaction_mapper = EthTransactionMapper()

    def _start(self):
        self.item_exporter.open()

<<<<<<< HEAD
    def _export_batch(self, batch_start, batch_end):
        blocks_rpc = list(generate_get_block_by_number_json_rpc(batch_start, batch_end, self.export_transactions))
        response = self.batch_web3_provider.make_request(json.dumps(blocks_rpc))
=======
    def _export(self):
        self.batch_work_executor.execute(
            range(self.start_block, self.end_block + 1),
            self._export_batch
        )

    def _export_batch(self, block_number_batch):
        blocks_rpc = list(generate_get_block_by_number_json_rpc(block_number_batch, self.export_transactions))
        response = self.ipc_wrapper.make_request(json.dumps(blocks_rpc))
>>>>>>> b941e8a9
        results = rpc_response_batch_to_results(response)
        blocks = [self.block_mapper.json_dict_to_block(result) for result in results]

        for block in blocks:
            self._export_block(block)

    def _export_block(self, block):
        if self.export_blocks:
            self.item_exporter.export_item(self.block_mapper.block_to_dict(block))
        if self.export_transactions:
            for tx in block.transactions:
                self.item_exporter.export_item(self.transaction_mapper.transaction_to_dict(tx))

    def _end(self):
        self.batch_work_executor.shutdown()
        self.item_exporter.close()<|MERGE_RESOLUTION|>--- conflicted
+++ resolved
@@ -43,16 +43,11 @@
             item_exporter,
             export_blocks=True,
             export_transactions=True):
-<<<<<<< HEAD
-        super().__init__(start_block, end_block, batch_size, max_workers)
-        self.batch_web3_provider = batch_web3_provider
-=======
         validate_range(start_block, end_block)
         self.start_block = start_block
         self.end_block = end_block
 
-        self.ipc_wrapper = ipc_wrapper
->>>>>>> b941e8a9
+        self.batch_web3_provider = batch_web3_provider
 
         self.batch_work_executor = BatchWorkExecutor(batch_size, max_workers)
         self.item_exporter = item_exporter
@@ -68,11 +63,6 @@
     def _start(self):
         self.item_exporter.open()
 
-<<<<<<< HEAD
-    def _export_batch(self, batch_start, batch_end):
-        blocks_rpc = list(generate_get_block_by_number_json_rpc(batch_start, batch_end, self.export_transactions))
-        response = self.batch_web3_provider.make_request(json.dumps(blocks_rpc))
-=======
     def _export(self):
         self.batch_work_executor.execute(
             range(self.start_block, self.end_block + 1),
@@ -81,8 +71,7 @@
 
     def _export_batch(self, block_number_batch):
         blocks_rpc = list(generate_get_block_by_number_json_rpc(block_number_batch, self.export_transactions))
-        response = self.ipc_wrapper.make_request(json.dumps(blocks_rpc))
->>>>>>> b941e8a9
+        response = self.batch_web3_provider.make_request(json.dumps(blocks_rpc))
         results = rpc_response_batch_to_results(response)
         blocks = [self.block_mapper.json_dict_to_block(result) for result in results]
 
