# MIT License
#
# Copyright (c) 2018 Evgeny Medvedev, evge.medvedev@gmail.com
#
# Permission is hereby granted, free of charge, to any person obtaining a copy
# of this software and associated documentation files (the "Software"), to deal
# in the Software without restriction, including without limitation the rights
# to use, copy, modify, merge, publish, distribute, sublicense, and/or sell
# copies of the Software, and to permit persons to whom the Software is
# furnished to do so, subject to the following conditions:
#
# The above copyright notice and this permission notice shall be included in all
# copies or substantial portions of the Software.
#
# THE SOFTWARE IS PROVIDED "AS IS", WITHOUT WARRANTY OF ANY KIND, EXPRESS OR
# IMPLIED, INCLUDING BUT NOT LIMITED TO THE WARRANTIES OF MERCHANTABILITY,
# FITNESS FOR A PARTICULAR PURPOSE AND NONINFRINGEMENT. IN NO EVENT SHALL THE
# AUTHORS OR COPYRIGHT HOLDERS BE LIABLE FOR ANY CLAIM, DAMAGES OR OTHER
# LIABILITY, WHETHER IN AN ACTION OF CONTRACT, TORT OR OTHERWISE, ARISING FROM,
# OUT OF OR IN CONNECTION WITH THE SOFTWARE OR THE USE OR OTHER DEALINGS IN THE
# SOFTWARE.


import itertools
import json
from collections import defaultdict
from ethereumetl.slack import send_to_slack

from ethereumetl.enumeration.chain_type import ChainType
from ethereumetl.misc.retriable_value_error import RetriableValueError


def join(left, right, join_fields, left_fields, right_fields):
    left_join_field, right_join_field = join_fields

    def field_list_to_dict(field_list):
        result_dict = {}
        for field in field_list:
            if isinstance(field, tuple):
                result_dict[field[0]] = field[1]
            else:
                result_dict[field] = field
        return result_dict

    left_fields_as_dict = field_list_to_dict(left_fields)
    right_fields_as_dict = field_list_to_dict(right_fields)

    left_map = defaultdict(list)
    for item in left:
        left_map[item[left_join_field]].append(item)

    right_map = defaultdict(list)
    for item in right:
        right_map[item[right_join_field]].append(item)

    for key in left_map.keys():
        for left_item, right_item in itertools.product(left_map[key], right_map[key]):
            result_item = {}
            for src_field, dst_field in left_fields_as_dict.items():
                result_item[dst_field] = left_item.get(src_field)
            for src_field, dst_field in right_fields_as_dict.items():
                result_item[dst_field] = right_item.get(src_field)

            yield result_item


def multi_join(left, right, join_fields, left_fields, right_fields):
    def field_list_to_dict(field_list):
        result_dict = {}
        for field in field_list:
            if isinstance(field, tuple):
                result_dict[field[0]] = field[1]
            else:
                result_dict[field] = field
        return result_dict

    left_join_fields = join_fields[0]
    right_join_fields = join_fields[1]

    left_fields_as_dict = field_list_to_dict(left_fields)
    right_fields_as_dict = field_list_to_dict(right_fields)

    left_map = defaultdict(list)
    for item in left:
        key = tuple(item[field] for field in left_join_fields)
        left_map[key].append(item)

    right_map = defaultdict(list)
    for item in right:
        key = tuple(item[field] for field in right_join_fields)
        right_map[key].append(item)

    for key in set(left_map.keys()) & set(right_map.keys()):
        for left_item, right_item in itertools.product(left_map[key], right_map[key]):
            result_item = {}
            for src_field, dst_field in left_fields_as_dict.items():
                result_item[dst_field] = left_item.get(src_field)
            for src_field, dst_field in right_fields_as_dict.items():
                result_item[dst_field] = right_item.get(src_field)

            yield result_item


def enrich_transactions(transactions, receipts):
    result = list(join(
        transactions, receipts, ('hash', 'transaction_hash'),
        left_fields=[
            'type',
            'hash',
            'nonce',
            'transaction_index',
            'from_address',
            'to_address',
            'value',
            'gas',
            'gas_price',
            'input',
            'block_timestamp',
            'block_number',
            'block_hash',
            'max_fee_per_gas',
            'max_priority_fee_per_gas',
            'transaction_type'
        ],
        right_fields=[
            ('cumulative_gas_used', 'receipt_cumulative_gas_used'),
            ('gas_used', 'receipt_gas_used'),
            ('contract_address', 'receipt_contract_address'),
            ('root', 'receipt_root'),
            ('status', 'receipt_status'),
            ('effective_gas_price', 'receipt_effective_gas_price'),
            ('l1_fee', 'receipt_l1_fee'),
            ('l1_gas_used', 'receipt_l1_gas_used'),
            ('l1_gas_price', 'receipt_l1_gas_price'),
            ('l1_fee_scalar', 'receipt_l1_fee_scalar')

        ]))

    if len(result) != len(transactions):
        block_numbers = set([tx['block_number'] for tx in transactions])
<<<<<<< HEAD
        message = format_message('transactions', transactions, result, block_numbers)
        send_to_slack(message)
        raise ValueError(message)
=======
        raise ValueError(
            f'The number of transactions is wrong blocks:{block_numbers} result:{len(result)} transactions:{len(transactions)}')
>>>>>>> d1a530a2

    return result


def enrich_logs(blocks, logs):
    result = list(join(
        logs, blocks, ('block_number', 'number'),
        [
            'type',
            'log_index',
            'transaction_hash',
            'transaction_index',
            'address',
            'data',
            'topics',
            'block_number'
        ],
        [
            ('timestamp', 'block_timestamp'),
            ('hash', 'block_hash'),
        ]))

    if len(result) != len(logs):
        block_numbers = set([log['block_number'] for log in logs])
        message = format_message('logs', logs, result, block_numbers)
        send_to_slack(message)
        raise ValueError(message)

    return result


def enrich_token_transfers(blocks, token_transfers):
    result = list(join(
        token_transfers, blocks, ('block_number', 'number'),
        [
            'type',
            'token_address',
            'from_address',
            'to_address',
            'value',
            'transaction_hash',
            'log_index',
            'block_number'
        ],
        [
            ('timestamp', 'block_timestamp'),
            ('hash', 'block_hash'),
        ]))

    if len(result) != len(token_transfers):
        block_numbers = set([token_transfer['block_number'] for token_transfer in token_transfers])
        message = format_message('token_transfers', token_transfers, result, block_numbers)
        send_to_slack(message)
        raise ValueError(message)

    return result


def enrich_traces(blocks, traces, chain=None):
    result = list(join(
        traces, blocks, ('block_number', 'number'),
        [
            'type',
            'transaction_index',
            'from_address',
            'to_address',
            'value',
            'input',
            'output',
            'trace_type',
            'call_type',
            'reward_type',
            'gas',
            'gas_used',
            'subtraces',
            'trace_address',
            'error',
            'status',
            'transaction_hash',
            'block_number',
            'trace_id',
            'trace_index'
        ],
        [
            ('timestamp', 'block_timestamp'),
            ('hash', 'block_hash'),
        ]))

    if len(result) != len(traces):
        block_numbers = set([trace['block_number'] for trace in traces])
        message = format_message('traces', traces, result, block_numbers)
        send_to_slack(message)
        raise ValueError(message)

    # polygon 不做这个检查
    if chain == ChainType.POLYGON:
        return result

    traces_transaction_count = 0
    for trace in traces:
        if trace['trace_address'] == [] and trace['transaction_hash'] is not None:
            traces_transaction_count += 1

    blocks_transaction_count = sum(block['transaction_count'] for block in blocks)
    if traces_transaction_count != blocks_transaction_count:
        print(f'traces transactions count is wrong, block_number: {blocks[0]["number"]}, '
              f'blocks_transaction_count: {blocks_transaction_count}, '
              f'traces_transaction_count: {traces_transaction_count}')
        # raise RetriableValueError('traces transactions count is wrong')

    return result


def enrich_geth_traces(blocks, transactions, traces):
    traces_fields = [
        'type',
        'transaction_index',
        'from_address',
        'to_address',
        'value',
        'input',
        'output',
        'trace_type',
        'call_type',
        'reward_type',
        'gas',
        'gas_used',
        'subtraces',
        'trace_address',
        'error',
        'status',
        'transaction_hash',
        'block_number',
        'trace_id',
        'trace_index'
    ]
    traces_blocks = list(join(
        traces, blocks, ('block_number', 'number'),
        traces_fields,
        [
            ('timestamp', 'block_timestamp'),
            ('hash', 'block_hash'),
        ]))

    result = list(multi_join(
        traces_blocks, transactions, (['block_number', 'transaction_index'], ['block_number', 'transaction_index']),
        traces_fields + ['block_timestamp', 'block_hash'],
        [
            ('hash', 'transaction_hash'),
            'transaction_index',
        ]))

    if len(result) != len(traces):
        block_numbers = set([trace['block_number'] for trace in traces])
        message = format_message('geth_traces', traces, result, block_numbers)
        send_to_slack(message)
        raise ValueError(message)

    return result


def enrich_contracts(blocks, contracts):
    result = list(join(
        contracts, blocks, ('block_number', 'number'),
        [
            'type',
            'address',
            'bytecode',
            'function_sighashes',
            'is_erc20',
            'is_erc721',
            'block_number'
        ],
        [
            ('timestamp', 'block_timestamp'),
            ('hash', 'block_hash'),
        ]))

    if len(result) != len(contracts):
        block_numbers = set([contract['block_number'] for contract in contracts])
        message = format_message('contracts', contracts, result, block_numbers)
        send_to_slack(message)
        raise ValueError(message)

    return result


def enrich_tokens(blocks, tokens):
    result = list(join(
        tokens, blocks, ('block_number', 'number'),
        [
            'type',
            'address',
            'symbol',
            'name',
            'decimals',
            'total_supply',
            'block_number'
        ],
        [
            ('timestamp', 'block_timestamp'),
            ('hash', 'block_hash'),
        ]))

    if len(result) != len(tokens):
        block_numbers = set([token['block_number'] for token in tokens])
        message = format_message('tokens', tokens, result, block_numbers)
        send_to_slack(message)
        raise ValueError(message)

    return result


def format_message(type, tokens, result, block_numbers):
    return f'The number of {type} is wrong: should be {len(tokens)}, but got {len(result)}, retrying for blocks:{block_numbers}...'<|MERGE_RESOLUTION|>--- conflicted
+++ resolved
@@ -138,14 +138,9 @@
 
     if len(result) != len(transactions):
         block_numbers = set([tx['block_number'] for tx in transactions])
-<<<<<<< HEAD
         message = format_message('transactions', transactions, result, block_numbers)
         send_to_slack(message)
         raise ValueError(message)
-=======
-        raise ValueError(
-            f'The number of transactions is wrong blocks:{block_numbers} result:{len(result)} transactions:{len(transactions)}')
->>>>>>> d1a530a2
 
     return result
 
