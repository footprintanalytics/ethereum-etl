--- conflicted
+++ resolved
@@ -60,13 +60,8 @@
     start_block=args.start_block,
     end_block=args.end_block,
     batch_size=args.batch_size,
-<<<<<<< HEAD
-    web3=tlp,
-    item_exporter=export_erc20_transfers_job_item_exporter(args.output),
-=======
     web3=ThreadLocalProxy(lambda: Web3(get_provider_from_uri(args.provider_uri))),
     item_exporter=erc20_transfers_item_exporter(args.output),
->>>>>>> 2ca3132a
     max_workers=args.max_workers,
     tokens=args.tokens)
 
